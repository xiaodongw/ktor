/*
* Copyright 2014-2021 JetBrains s.r.o and contributors. Use of this source code is governed by the Apache 2.0 license.
*/

package io.ktor.server.netty.http2

import io.ktor.http.*
import io.ktor.http.content.*
import io.ktor.response.*
import io.ktor.server.netty.*
import io.ktor.util.*
import io.netty.channel.*
import io.netty.handler.codec.http2.*
import kotlin.coroutines.*

internal class NettyHttp2ApplicationResponse(
    call: NettyApplicationCall,
    val handler: NettyHttp2Handler,
    context: ChannelHandlerContext,
    engineContext: CoroutineContext,
    userContext: CoroutineContext
) : NettyApplicationResponse(call, context, engineContext, userContext) {

    private val responseHeaders = DefaultHttp2Headers().apply {
        status(HttpStatusCode.OK.value.toString())
    }

    private val responseTrailers = DefaultHttp2Headers()

    override fun setStatus(statusCode: HttpStatusCode) {
        responseHeaders.status(statusCode.value.toString())
    }

    override fun responseMessage(chunked: Boolean, data: ByteArray): Any {
        return responseMessage(false, data.isEmpty())
    }

    override fun responseMessage(chunked: Boolean, last: Boolean): Any {
        // transfer encoding should be never set for HTTP/2
        // so we simply remove header
        // it should be lower case
        responseHeaders.remove("transfer-encoding")
        return DefaultHttp2HeadersFrame(responseHeaders, last)
    }

    fun trailerMessage(): Any? {
        return if (responseTrailers.isEmpty) null else DefaultHttp2HeadersFrame(responseTrailers, true)
    }

    override suspend fun respondOutgoingContent(content: OutgoingContent) {
        super.respondOutgoingContent(content)

        // write all trailers
        content.trailers()?.let { it ->
            it.forEach { name, values ->
                for (value in values) {
                    trailers.append(name, value)
                }
            }
        }
    }

<<<<<<< HEAD
    override suspend fun respondUpgrade(upgrade: OutgoingContent.ProtocolUpgrade) {
        throw UnsupportedOperationException("HTTP/2 doesn't support upgrade")
=======
        override fun get(name: String): String? = responseHeaders[name]?.toString()
        override fun getEngineHeaderNames(): List<String> = responseHeaders.names().map { it.toString() }
        override fun getEngineHeaderValues(name: String): List<String> =
            responseHeaders.getAll(name).map { it.toString() }
>>>>>>> ec9bd2fa
    }

    override val headers: ResponseHeaders = Http2ResponseHeaders(responseHeaders)

    private val trailers: ResponseHeaders = Http2ResponseHeaders(responseTrailers)

    @UseHttp2Push
    override fun push(builder: ResponsePushBuilder) {
        context.executor().execute {
            handler.startHttp2PushPromise(this@NettyHttp2ApplicationResponse.context, builder)
        }
    }

    private class Http2ResponseHeaders(private val underlying: DefaultHttp2Headers) : ResponseHeaders() {
        override fun engineAppendHeader(name: String, value: String) {
            underlying.add(name.toLowerCasePreservingASCIIRules(), value)
        }

        override fun get(name: String): String? = underlying[name]?.toString()
        override fun getEngineHeaderNames(): List<String> = underlying.names().map { it.toString() }
        override fun getEngineHeaderValues(name: String): List<String> = underlying.getAll(name).map { it.toString() }
    }
}<|MERGE_RESOLUTION|>--- conflicted
+++ resolved
@@ -60,15 +60,8 @@
         }
     }
 
-<<<<<<< HEAD
     override suspend fun respondUpgrade(upgrade: OutgoingContent.ProtocolUpgrade) {
         throw UnsupportedOperationException("HTTP/2 doesn't support upgrade")
-=======
-        override fun get(name: String): String? = responseHeaders[name]?.toString()
-        override fun getEngineHeaderNames(): List<String> = responseHeaders.names().map { it.toString() }
-        override fun getEngineHeaderValues(name: String): List<String> =
-            responseHeaders.getAll(name).map { it.toString() }
->>>>>>> ec9bd2fa
     }
 
     override val headers: ResponseHeaders = Http2ResponseHeaders(responseHeaders)
